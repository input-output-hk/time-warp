--- conflicted
+++ resolved
@@ -65,6 +65,7 @@
 import qualified Data.ByteString.Lazy               as BL
 import           Data.Conduit                       (Sink, Source, ($$))
 import           Data.Conduit.Binary                (sinkLbs, sourceLbs)
+import           Data.Conduit.List                  (iterM)
 import           Data.Conduit.Network               (sinkSocket, sourceSocket)
 import           Data.Conduit.TMChan                (sinkTBMChan, sourceTBMChan)
 import qualified Data.IORef                         as IR
@@ -73,7 +74,6 @@
 import           Data.Maybe                         (fromJust, isJust)
 import           Data.Streaming.Network             (acceptSafe, bindPortTCP,
                                                      getSocketFamilyTCP)
-import           Data.Conduit.List                  (iterM)
 import           Data.Text                          (Text)
 import           Data.Text.Buildable                (Buildable (build), build)
 import           Data.Text.Encoding                 (decodeUtf8)
@@ -302,13 +302,16 @@
     return SocketFrame{..}
 
 -- | Makes sender function in terms of @MonadTransfer@ for given `SocketFrame`.
-<<<<<<< HEAD
--- This action is synchronous, it finishes ones data produced by given source is
--- fully consumed by socket.
-sfSend :: MonadIO m
+-- This first extracts ready `Lazy.ByteString` from given source, and then passes it to
+-- sending queue.
+sfSend :: (MonadIO m, WithNamedLogger m)
        => SocketFrame -> Source m BS.ByteString -> m ()
 sfSend SocketFrame{..} src = do
     lbs <- src $$ sinkLbs
+    whenM (liftIO . atomically $ TBM.isFullTBMChan sfOutChan) $
+      commLog . logWarning $ sformat ("Send channel for " % shown % " is full") sfPeerAddr
+    whenM (liftIO . atomically $ TBM.isClosedTBMChan sfOutChan) $
+      commLog . logWarning $ sformat ("Send channel for " % shown % " is closed, message wouldn't be sent") sfPeerAddr
     (notifier, awaiter) <- mkMonitor
     liftIO . atomically . TBM.writeTBMChan sfOutChan $ (lbs, atomically notifier)
 
@@ -322,21 +325,7 @@
         return ( TV.writeTVar t True
                , check =<< TV.readTVar t
                )
-=======
--- This first extracts ready `Lazy.ByteString` from given source, and then passes it to
--- sending queue.
-sfSend :: (MonadIO m, WithNamedLogger m)
-       => SocketFrame -> Source m BS.ByteString -> m ()
-sfSend SocketFrame{..} src = do
-    lbs <- src $$ sinkLbs
-    whenM (liftIO . atomically $ TBM.isFullTBMChan sfOutChan) $
-      commLog . logWarning $ sformat ("Send channel for " % shown % " is full") sfPeerAddr
-    whenM (liftIO . atomically $ TBM.isClosedTBMChan sfOutChan) $
-      commLog . logWarning $ sformat ("Send channel for " % shown % " is closed, message wouldn't be sent") sfPeerAddr
-    liftIO . atomically . TBM.writeTBMChan sfOutChan $ lbs
-  where
     whenM condM action = condM >>= flip when action
->>>>>>> 42bd7e3d
 
 -- | Constructs function which allows infinitelly listens on given `SocketFrame` in terms of
 -- `MonadTransfer`.
@@ -398,11 +387,7 @@
 
 -- | Starts workers, which connect channels in `SocketFrame` with real `NS.Socket`.
 -- If error in any worker occured, it's propagaded.
-<<<<<<< HEAD
-sfProcessSocket :: (MonadIO m, MonadMask m, MonadTimed m)
-=======
 sfProcessSocket :: (MonadIO m, MonadMask m, MonadTimed m, WithNamedLogger m)
->>>>>>> 42bd7e3d
                 => SocketFrame -> NS.Socket -> m ()
 sfProcessSocket SocketFrame{..} sock = do
     -- TODO: rewrite to async when MonadTimed supports it
@@ -429,7 +414,6 @@
     -- at this point workers are stopped
   where
     foreverSend = do
-<<<<<<< HEAD
         datm <- liftIO . atomically $ TBM.readTBMChan sfOutChan
         forM_ datm $
             \dat@(bs, notif) -> do
@@ -443,24 +427,16 @@
     foreverRec = do
         hoist liftIO (sourceSocket sock) $$ sinkTBMChan sfInChan False
         isClosed <- liftIO $ TV.readTVarIO sfIsClosed
-=======
-        commLog . logDebug $ sformat ("Init foreverSend to "%stext) sfPeerAddr
-        finally (sourceTBMChan sfOutChan =$= noteSend =$= awaitForever sourceLbs $$ sinkSocket sock) (commLog . logDebug $ sformat ("Quit foreverSend for "%stext) sfPeerAddr)
-
-    foreverRec = do
-        hoist liftIO (sourceSocket sock) =$= noteRec $$ sinkTBMChan sfInChan False
-        isClosed <- liftIO $ readTVarIO sfIsClosed
->>>>>>> 42bd7e3d
         unless isClosed $
             throwM PeerClosedConnection
 
-    noteSend = iterM $ const $
-        commLog . logDebug $
-            sformat ("-> "%stext%" +1 message") sfPeerAddr
-
-    noteRec = iterM $ const $
-        commLog . logDebug $
-            sformat ("<- "%stext%" +1 message") sfPeerAddr
+    -- noteSend = iterM $ const $
+    --     commLog . logDebug $
+    --         sformat ("-> "%stext%" +1 message") sfPeerAddr
+
+    -- noteRec = iterM $ const $
+    --     commLog . logDebug $
+    --         sformat ("<- "%stext%" +1 message") sfPeerAddr
 
     reportErrors eventChan action desc =
         action
