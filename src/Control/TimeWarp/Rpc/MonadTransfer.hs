{-# LANGUAGE AllowAmbiguousTypes       #-}
{-# LANGUAGE ExistentialQuantification #-}
{-# LANGUAGE FlexibleContexts          #-}
{-# LANGUAGE FlexibleInstances         #-}
{-# LANGUAGE GADTs                     #-}
{-# LANGUAGE MultiParamTypeClasses     #-}
{-# LANGUAGE Rank2Types                #-}
{-# LANGUAGE StandaloneDeriving        #-}
{-# LANGUAGE TypeFamilies              #-}
{-# LANGUAGE UndecidableInstances      #-}

-- |
-- Module      : Control.TimeWarp.Rpc.MonadTransfer
-- Copyright   : (c) Serokell, 2016
-- License     : GPL-3 (see the file LICENSE)
-- Maintainer  : Ivanov Kostia <martoon.391@gmail.com>
-- Stability   : experimental
-- Portability : POSIX, GHC
--
-- This module defines monad, which serves to sending and receiving raw `ByteString`s.

module Control.TimeWarp.Rpc.MonadTransfer
       ( Port
       , Host
       , NetworkAddress
       , Binding (..)
       , localhost
       , commLoggerName
       , commLog

       , MonadTransfer (..)

       , MonadResponse (..)
       , ResponseContext (..)
       , ResponseT (..)
       , runResponseT
       , mapResponseT

       , hoistRespCond

       , RpcError (..)
       ) where

import           Control.Exception           (Exception)
import           Control.Monad.Catch         (MonadCatch, MonadMask, MonadThrow)
import           Control.Monad.Morph         (hoist)
import           Control.Monad.Reader        (MonadReader (..), ReaderT (..), mapReaderT)
import           Control.Monad.State         (MonadState)
import           Control.Monad.Trans         (MonadIO (..), MonadTrans (..))
import           Control.Monad.Trans.Control (MonadTransControl (..))
import           Data.ByteString             (ByteString)
import           Data.Conduit                (ConduitM, Producer, Sink, Source)
import           Data.Monoid                 ((<>))
import           Data.Text                   (Text)
import           Data.Text.Buildable         (Buildable (..))
import           Data.Word                   (Word16)

import           Control.TimeWarp.Logging    (LoggerName, LoggerNameBox (..),
                                              WithNamedLogger, getLoggerName,
                                              modifyLoggerName, usingLoggerName)
import           Control.TimeWarp.Timed      (MonadTimed, ThreadId)


data Binding
    = AtPort Port              -- ^ Listen at port
    | AtConnTo NetworkAddress  -- ^ Listen at connection established earlier
--    | Loopback                 -- ^ Listen at local pseudo-net (might be usefull)
    deriving (Eq, Ord, Show)


-- * MonadTransfer

-- | Allows to send/receive raw byte sequences.
class Monad m => MonadTransfer m where
    -- | Sends raw data.
    -- TODO: NetworkAddress -> Consumer ByteString m ()
    sendRaw :: NetworkAddress          -- ^ Destination address
            -> Source m ByteString    -- ^ Data to send
            -> m ()

    -- | Listens at specified input or output connection.
    -- Resturns server stopper, which blocks until server is actually stopped.
    listenRaw :: Binding                           -- ^ Port/address to listen to
              -> Sink ByteString (ResponseT m) ()  -- ^ Parser for input byte stream
              -> m (IO ())                         -- ^ Server stopper

    -- | Closes connection to specified node, if exists.
    close :: NetworkAddress -> m ()


-- * MonadResponse

-- | Provides operations related to /peer/ node. Peer is a node, which this node is
-- currently communicating with.
class Monad m => MonadResponse m where
    replyRaw :: Producer m ByteString -> m ()

    closeR :: m ()

    peerAddr :: m Text

data ResponseContext = ResponseContext
    { respSend     :: forall m . (MonadIO m, MonadMask m, WithNamedLogger m)
                   => Source m ByteString -> m ()
    , respClose    :: IO ()
    , respPeerAddr :: Text
    }

newtype ResponseT m a = ResponseT
    { getResponseT :: ReaderT ResponseContext m a
    } deriving (Functor, Applicative, Monad, MonadIO, MonadTrans,
                MonadThrow, MonadCatch, MonadMask,
                MonadState s,
                WithNamedLogger, MonadTimed)

runResponseT :: ResponseT m a -> ResponseContext -> m a
runResponseT = runReaderT . getResponseT

type instance ThreadId (ResponseT m) = ThreadId m

instance MonadReader r m => MonadReader r (ResponseT m) where
    ask = lift ask
    reader f = lift $ reader f
    local = mapResponseT . local

instance MonadTransfer m => MonadTransfer (ResponseT m) where
    sendRaw addr src = ResponseT ask >>= \ctx -> lift $ sendRaw addr (hoist (flip runResponseT ctx) src)
    listenRaw binding sink =
        ResponseT $ listenRaw binding $ hoistRespCond getResponseT sink
    close addr = lift $ close addr

instance (MonadTransfer m, MonadIO m, WithNamedLogger m, MonadMask m) => MonadResponse (ResponseT m) where
    replyRaw dat = ResponseT ask >>= \ctx -> respSend ctx dat

    closeR = ResponseT $ ask >>= liftIO . respClose

    peerAddr = respPeerAddr <$> ResponseT ask

mapResponseT :: (m a -> n b) -> ResponseT m a -> ResponseT n b
mapResponseT how = ResponseT . mapReaderT how . getResponseT

-- * Related datatypes

-- | Port number.
type Port = Word16

-- | Host address.
type Host = ByteString

localhost :: Host
localhost = "127.0.0.1"

-- | Full node address.
type NetworkAddress = (Host, Port)

-- | Name of logger responsible for communication events.
commLoggerName :: LoggerName
commLoggerName = "comm"

commLog :: WithNamedLogger m => m a -> m a
commLog = modifyLoggerName (<> commLoggerName)


-- * Exceptions

-- | Exception which can be thrown on `send` call.
data RpcError = -- | Can't find remote method on server's side die to
                -- network problems or lack of such service
                NetworkProblem Text
                -- | Error in RPC protocol with description, or server
                -- threw unserializable error
              | InternalError Text

instance Buildable RpcError where
    build (NetworkProblem msg) = "Network problem: " <> build msg
    build (InternalError msg)  = "Internal error: " <> build msg

instance Show RpcError where
    show = show . build

instance Exception RpcError


-- * Instances

hoistRespCond :: Monad m
              => (forall a . m a -> n a)
              -> ConduitM i o (ResponseT m) r
              -> ConduitM i o (ResponseT n) r
hoistRespCond how = hoist $ mapResponseT how

instance MonadTransfer m => MonadTransfer (ReaderT r m) where
    sendRaw addr req = ask >>= \ctx -> lift $ sendRaw addr (hoist (flip runReaderT ctx) req)
    listenRaw binding sink =
        liftWith $ \run -> listenRaw binding $ hoistRespCond run sink
    close = lift . close

instance MonadTransfer m => MonadTransfer (LoggerNameBox m) where
<<<<<<< HEAD
    sendRaw addr req = lift $ sendRaw addr req
    listenRaw binding sink =
        LoggerNameBox $ listenRaw binding $ hoistRespCond loggerNameBoxEntry sink
=======
    sendRaw addr req = getLoggerName >>= \loggerName -> lift $ sendRaw addr (hoist (usingLoggerName loggerName) req)
    listenRaw binding sink = getLoggerName >>= \loggerName ->
        LoggerNameBox $ fmap LoggerNameBox $ listenRaw binding $ hoistRespCond loggerNameBoxEntry sink
>>>>>>> 7528830e
    close = lift . close

instance MonadResponse m => MonadResponse (ReaderT r m) where
    replyRaw dat = ask >>= \ctx -> lift $ replyRaw (hoist (flip runReaderT ctx) dat)
    closeR = lift closeR
    peerAddr = lift peerAddr<|MERGE_RESOLUTION|>--- conflicted
+++ resolved
@@ -5,7 +5,6 @@
 {-# LANGUAGE GADTs                     #-}
 {-# LANGUAGE MultiParamTypeClasses     #-}
 {-# LANGUAGE Rank2Types                #-}
-{-# LANGUAGE StandaloneDeriving        #-}
 {-# LANGUAGE TypeFamilies              #-}
 {-# LANGUAGE UndecidableInstances      #-}
 
@@ -82,7 +81,7 @@
     -- Resturns server stopper, which blocks until server is actually stopped.
     listenRaw :: Binding                           -- ^ Port/address to listen to
               -> Sink ByteString (ResponseT m) ()  -- ^ Parser for input byte stream
-              -> m (IO ())                         -- ^ Server stopper
+              -> m (m ())                          -- ^ Server stopper
 
     -- | Closes connection to specified node, if exists.
     close :: NetworkAddress -> m ()
@@ -124,9 +123,10 @@
     local = mapResponseT . local
 
 instance MonadTransfer m => MonadTransfer (ResponseT m) where
-    sendRaw addr src = ResponseT ask >>= \ctx -> lift $ sendRaw addr (hoist (flip runResponseT ctx) src)
+    sendRaw addr src = ResponseT ask >>=
+        \ctx -> lift $ sendRaw addr (hoist (`runResponseT` ctx) src)
     listenRaw binding sink =
-        ResponseT $ listenRaw binding $ hoistRespCond getResponseT sink
+        fmap ResponseT $ ResponseT $ listenRaw binding $ hoistRespCond getResponseT sink
     close addr = lift $ close addr
 
 instance (MonadTransfer m, MonadIO m, WithNamedLogger m, MonadMask m) => MonadResponse (ResponseT m) where
@@ -190,24 +190,19 @@
 hoistRespCond how = hoist $ mapResponseT how
 
 instance MonadTransfer m => MonadTransfer (ReaderT r m) where
-    sendRaw addr req = ask >>= \ctx -> lift $ sendRaw addr (hoist (flip runReaderT ctx) req)
+    sendRaw addr req = ask >>= \ctx -> lift $ sendRaw addr (hoist (`runReaderT` ctx) req)
     listenRaw binding sink =
-        liftWith $ \run -> listenRaw binding $ hoistRespCond run sink
+        fmap lift $ liftWith $ \run -> listenRaw binding $ hoistRespCond run sink
     close = lift . close
 
 instance MonadTransfer m => MonadTransfer (LoggerNameBox m) where
-<<<<<<< HEAD
-    sendRaw addr req = lift $ sendRaw addr req
-    listenRaw binding sink =
-        LoggerNameBox $ listenRaw binding $ hoistRespCond loggerNameBoxEntry sink
-=======
-    sendRaw addr req = getLoggerName >>= \loggerName -> lift $ sendRaw addr (hoist (usingLoggerName loggerName) req)
-    listenRaw binding sink = getLoggerName >>= \loggerName ->
-        LoggerNameBox $ fmap LoggerNameBox $ listenRaw binding $ hoistRespCond loggerNameBoxEntry sink
->>>>>>> 7528830e
+    sendRaw addr req = getLoggerName >>=
+        \loggerName -> lift $ sendRaw addr (hoist (usingLoggerName loggerName) req)
+    listenRaw binding sink = LoggerNameBox $ fmap LoggerNameBox $
+        listenRaw binding $ hoistRespCond loggerNameBoxEntry sink
     close = lift . close
 
 instance MonadResponse m => MonadResponse (ReaderT r m) where
-    replyRaw dat = ask >>= \ctx -> lift $ replyRaw (hoist (flip runReaderT ctx) dat)
+    replyRaw dat = ask >>= \ctx -> lift $ replyRaw (hoist (`runReaderT` ctx) dat)
     closeR = lift closeR
     peerAddr = lift peerAddr